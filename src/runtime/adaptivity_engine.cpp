--- conflicted
+++ resolved
@@ -26,11 +26,9 @@
  */
 
 #include "hipSYCL/runtime/adaptivity_engine.hpp"
-<<<<<<< HEAD
+
+#include "hipSYCL/common/appdb.hpp"
 #include "hipSYCL/glue/llvm-sscp/fcall_specialization.hpp"
-=======
-#include "hipSYCL/common/appdb.hpp"
->>>>>>> 5b1c7d02
 #include "hipSYCL/runtime/kernel_configuration.hpp"
 #include "hipSYCL/glue/llvm-sscp/jit.hpp"
 #include "hipSYCL/runtime/application.hpp"
@@ -217,7 +215,7 @@
     }
   }
 
-<<<<<<< HEAD
+
   // Handle function call specializations
   for (int i = 0; i < _kernel_info->get_num_parameters(); ++i) {
     auto &annotations = _kernel_info->get_known_annotations(i);
@@ -231,7 +229,8 @@
         config.set_function_call_specialization_config(i, value);
       }
     }
-=======
+  }
+  
   if(_adaptivity_level > 1) {
     auto base_id = config.generate_id();
     
@@ -267,7 +266,6 @@
         }
       }
     });
->>>>>>> 5b1c7d02
   }
 
   return config.generate_id();
