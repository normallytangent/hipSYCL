/*
 * This file is part of hipSYCL, a SYCL implementation based on CUDA/HIP
 *
 * Copyright (c) 2019-2022 Aksel Alpay
 * All rights reserved.
 *
 * Redistribution and use in source and binary forms, with or without
 * modification, are permitted provided that the following conditions are met:
 *
 * 1. Redistributions of source code must retain the above copyright notice, this
 *    list of conditions and the following disclaimer.
 * 2. Redistributions in binary form must reproduce the above copyright notice,
 *    this list of conditions and the following disclaimer in the documentation
 *    and/or other materials provided with the distribution.
 *
 * THIS SOFTWARE IS PROVIDED BY THE COPYRIGHT HOLDERS AND CONTRIBUTORS "AS IS" AND
 * ANY EXPRESS OR IMPLIED WARRANTIES, INCLUDING, BUT NOT LIMITED TO, THE IMPLIED
 * WARRANTIES OF MERCHANTABILITY AND FITNESS FOR A PARTICULAR PURPOSE ARE
 * DISCLAIMED. IN NO EVENT SHALL THE COPYRIGHT OWNER OR CONTRIBUTORS BE LIABLE FOR
 * ANY DIRECT, INDIRECT, INCIDENTAL, SPECIAL, EXEMPLARY, OR CONSEQUENTIAL DAMAGES
 * (INCLUDING, BUT NOT LIMITED TO, PROCUREMENT OF SUBSTITUTE GOODS OR SERVICES;
 * LOSS OF USE, DATA, OR PROFITS; OR BUSINESS INTERRUPTION) HOWEVER CAUSED AND
 * ON ANY THEORY OF LIABILITY, WHETHER IN CONTRACT, STRICT LIABILITY, OR TORT
 * (INCLUDING NEGLIGENCE OR OTHERWISE) ARISING IN ANY WAY OUT OF THE USE OF THIS
 * SOFTWARE, EVEN IF ADVISED OF THE POSSIBILITY OF SUCH DAMAGE.
 */

#ifndef HIPSYCL_LLVM_TO_BACKEND_HPP
#define HIPSYCL_LLVM_TO_BACKEND_HPP


// Note: This file should not include any LLVM headers or include
// dependencies that rely on LLVM headers in order to not spill
// LLVM code into the hipSYCL runtime.
#include <optional>
#include <string>
#include <type_traits>
#include <unordered_map>
#include <vector>
#include <typeinfo>
#include <functional>
#include "AddressSpaceMap.hpp"
#include "hipSYCL/glue/llvm-sscp/s2_ir_constants.hpp"
#include "hipSYCL/runtime/util.hpp"

namespace llvm {
class Module;
class Function;
}

namespace hipsycl {
namespace compiler {

struct PassHandler;

struct TranslationHints {
  std::optional<std::size_t> RequestedLocalMemSize;
  std::optional<std::size_t> SubgroupSize;
  std::optional<rt::range<3>> WorkGroupSize;
};

class LLVMToBackendTranslator {
public:
  LLVMToBackendTranslator(int S2IRConstantCurrentBackendId,
    const std::vector<std::string>& OutliningEntrypoints);

  virtual ~LLVMToBackendTranslator() {}

  // Do not use inside llvm-to-backend infrastructure targets to avoid
  // requiring RTTI-enabled LLVM
  template<auto& ConstantName, class T>
  void setS2IRConstant(const T& value) {
    static_assert(std::is_integral_v<T> || std::is_floating_point_v<T>,
                  "Unsupported type for S2 IR constant");

    std::string name = typeid(__hipsycl_sscp_s2_ir_constant<ConstantName, T>).name();
    setS2IRConstant<T>(name, value);
  }

  template<class T>
  void setS2IRConstant(const std::string& name, T value) {
    setS2IRConstant(name, static_cast<const void*>(&value));
  }

  void setS2IRConstant(const std::string& name, const void* ValueBuffer);

  bool setBuildFlag(const std::string &Flag);
  bool setBuildOption(const std::string &Option, const std::string &Value);
  bool setBuildToolArguments(const std::string &ToolName, const std::vector<std::string> &Args);

  template<class T>
  bool setBuildOption(const std::string& Option, const T& Value) {
    return setBuildOption(Option, std::to_string(Value));
  }

  // Does partial transformation to backend-flavored LLVM IR
  bool partialTransformation(const std::string& LLVMIR, std::string& out);

  // Does full transformation to backend specific format
  bool fullTransformation(const std::string& LLVMIR, std::string& out);
  bool prepareIR(llvm::Module& M);
  bool translatePreparedIR(llvm::Module& FlavoredModule, std::string& out);


  const std::vector<std::string>& getErrorLog() const {
    return Errors;
  }

  // Returns IR that caused the error in case an error occurs
  const std::string& getFailedIR() const {
    return ErroringCode;
  }

  std::string getErrorLogAsString() const {
    std::string Result;
    for(int i = 0; i < getErrorLog().size(); ++i) {
      Result += std::to_string(i);
      Result += ": ";
      Result += getErrorLog()[i] + '\n';
    }
    return Result;
  }

  int getBackendId() const {
    return S2IRConstantBackendId;
  }

  using SymbolListType = std::vector<std::string>;

  class ExternalSymbolResolver {
  public:
    using LLVMModuleId = unsigned long long;
    // SymbolToModuleMapper is responsible for return a list of identifiers of LLVM modules
    // that should be linked in order to resolve the provided symbol list.
    using SymbolsToModuleIdMapperType =
        std::function<std::vector<LLVMModuleId>(const SymbolListType &SymbolList)>;
    // BitcodeStringRetriever will return the IR bitcode string as well as the imported symbols,
    // given a unique LLVM module id.
    using BitcodeStringRetrieverType = std::function<std::string (LLVMModuleId, SymbolListType&)>;

    ExternalSymbolResolver() = default;
    ExternalSymbolResolver(const SymbolsToModuleIdMapperType &SymbolMapper,
                           const BitcodeStringRetrieverType &Retriever,
                           const SymbolListType &ImportedSymbols)
        : SymbolModuleMapper{SymbolMapper}, BitcodeRetriever{Retriever}, ImportedSymbols{
                                                                             ImportedSymbols} {}

    auto mapSymbolsToModuleIds(const SymbolListType& symbols) const {
      return SymbolModuleMapper(symbols);
    }

    auto retrieveBitcode(LLVMModuleId MID, SymbolListType& ImportedSymbolsOut) const {
      return BitcodeRetriever(MID, ImportedSymbolsOut);
    }

    // retrieve imported symbols for the primary bitcode file
    const SymbolListType& getImportedSymbols() const {
      return ImportedSymbols;
    }
  private:
    SymbolsToModuleIdMapperType SymbolModuleMapper;
    BitcodeStringRetrieverType BitcodeRetriever;
    SymbolListType ImportedSymbols;
  };

  void provideExternalSymbolResolver(ExternalSymbolResolver Resolver);

protected:
  virtual AddressSpaceMap getAddressSpaceMap() const = 0;
  virtual bool isKernelAfterFlavoring(llvm::Function& F) = 0;
  virtual bool applyBuildFlag(const std::string &Flag) { return false; }
  virtual bool applyBuildOption(const std::string &Option, const std::string &Value) { return false; }
  virtual bool applyBuildToolArguments(const std::string &ToolName,
                                       const std::vector<std::string> &Args) {
    return false;
  }

  // Link against bitcode contained in file or string. If ForcedTriple/ForcedDataLayout are non-empty,
  // sets triple and data layout in contained bitcode to the provided values.
  
  bool linkBitcodeFile(llvm::Module &M, const std::string &BitcodeFile,
                       const std::string &ForcedTriple = "",
                       const std::string &ForcedDataLayout = "",
                       bool LinkOnlyNeeded = true);
  bool linkBitcodeString(llvm::Module &M, const std::string &Bitcode,
                         const std::string &ForcedTriple = "",
                         const std::string &ForcedDataLayout = "",
                         bool LinkOnlyNeeded = true);
  // If backend needs to set IR constants, it should do so here.
  virtual bool prepareBackendFlavor(llvm::Module& M) = 0;
  // Transform LLVM IR as much as required to backend-specific flavor
  virtual bool toBackendFlavor(llvm::Module &M, PassHandler& PH) = 0;
  virtual bool translateToBackendFormat(llvm::Module& FlavoredModule, std::string& out) = 0;

  // By default, just runs regular O3 pipeline. Backends may override
  // if they want to do something more specific.
  virtual bool optimizeFlavoredIR(llvm::Module& M, PassHandler& PH);

  void registerError(const std::string& E) {
    Errors.push_back(E);
  }

  // These will be non-zero if work group sizes are known at jit time.
  // Backends should check these values for being != 0 before using them.
  int KnownGroupSizeX = 0;
  int KnownGroupSizeY = 0;
  int KnownGroupSizeZ = 0;

<<<<<<< HEAD
  bool GlobalSizesFitInInt = false;
=======
  bool IsFastMath = false;
>>>>>>> 6111faeb
private:

  void resolveExternalSymbols(llvm::Module& M);
  void setFailedIR(llvm::Module& M);

  int S2IRConstantBackendId;
  std::vector<std::string> OutliningEntrypoints;
  std::vector<std::string> Errors;
  std::unordered_map<std::string, std::function<void(llvm::Module &)>> S2IRConstantApplicators;
  ExternalSymbolResolver SymbolResolver;
  bool HasExternalSymbolResolver = false;

  // In case an error occurs, the code will be stored here
  std::string ErroringCode;

};

}
}

#endif<|MERGE_RESOLUTION|>--- conflicted
+++ resolved
@@ -206,11 +206,9 @@
   int KnownGroupSizeY = 0;
   int KnownGroupSizeZ = 0;
 
-<<<<<<< HEAD
   bool GlobalSizesFitInInt = false;
-=======
   bool IsFastMath = false;
->>>>>>> 6111faeb
+
 private:
 
   void resolveExternalSymbols(llvm::Module& M);
