--- conflicted
+++ resolved
@@ -68,15 +68,11 @@
 
 ///
 /// Utility type to generate the set of all function declarations
-<<<<<<< HEAD
 /// implicitly or explicitly reachable from some initial declaration.
-=======
-/// implictly or explictly reachable from some initial declaration.
-/// 
+///
 /// NOTE: Must only be used when the full translation unit is present,
 /// e.g. in HandleTranslationUnitDecl, otherwise the callset
 /// might not be complete.
->>>>>>> 72a29fb9
 ///
 class CompleteCallSet : public clang::RecursiveASTVisitor<CompleteCallSet> {
   public:
@@ -87,11 +83,11 @@
       TraverseDecl(D);
     }
 
-  bool VisitFunctionDecl(clang::FunctionDecl* FD)
-  {
-    visitedDecls.insert(FD);
-    return true;
-  }
+    bool VisitFunctionDecl(clang::FunctionDecl* FD)
+    {
+      visitedDecls.insert(FD);
+      return true;
+    }
 
     bool VisitCallExpr(clang::CallExpr* CE)
     {
@@ -129,7 +125,7 @@
       if(FD){
         const clang::FunctionDecl* ActualDefinition;
         if(FD->isDefined(ActualDefinition)) {
-
+          
           DefinitionDecl = const_cast<clang::FunctionDecl*>(ActualDefinition);
         }
       }
@@ -138,7 +134,7 @@
               DefinitionDecl)) == visitedDecls.end())
         return clang::RecursiveASTVisitor<CompleteCallSet>::TraverseDecl(
             DefinitionDecl);
-
+      
       return true;
     }
 
@@ -182,7 +178,7 @@
 class FrontendASTVisitor : public clang::RecursiveASTVisitor<FrontendASTVisitor>
 {
   clang::CompilerInstance &Instance;
-
+  
 public:
   FrontendASTVisitor(clang::CompilerInstance &instance)
       : Instance{instance},
@@ -196,7 +192,7 @@
 #endif
   {
 #ifdef _WIN32
-    // necessary, to rely on device mangling. API introduced in
+    // necessary, to rely on device mangling. API introduced in 
     // https://reviews.llvm.org/D69322 thus only available if merged.. LLVM 12+ hopefully...
     KernelNameMangler->setDeviceMangleContext(
       Instance.getASTContext().getTargetInfo().getCXXABI().isMicrosoft()
@@ -212,20 +208,21 @@
   /// Return whether this visitor should recurse into implicit
   /// code, e.g., implicit constructors and destructors.
   bool shouldVisitImplicitCode() const { return true; }
-
+  
   // We also need to have look at all statements to identify Lambda declarations
   bool VisitStmt(clang::Stmt *S) {
 
-    if (clang::isa<clang::LambdaExpr>(S)) {
-      clang::LambdaExpr *lambda = clang::cast<clang::LambdaExpr>(S);
-      clang::FunctionDecl *callOp = lambda->getCallOperator();
-      if (callOp)
+    if(clang::isa<clang::LambdaExpr>(S))
+    {
+      clang::LambdaExpr* lambda = clang::cast<clang::LambdaExpr>(S);
+      clang::FunctionDecl* callOp = lambda->getCallOperator();
+      if(callOp)
         this->VisitFunctionDecl(callOp);
     }
-
+    
     return true;
   }
-
+  
   bool VisitDecl(clang::Decl* D){
     if(clang::VarDecl* V = clang::dyn_cast<clang::VarDecl>(D)){
       if(isLocalMemory(V))
@@ -238,7 +235,7 @@
   bool VisitFunctionDecl(clang::FunctionDecl *f) {
     if(!f)
       return true;
-
+    
     this->processFunctionDecl(f);
 
     return true;
@@ -293,7 +290,7 @@
           // lambda numbering across host and device passes
 #if LLVM_VERSION_MAJOR < 10
           const auto KernelFunctorArgument = Info->TemplateArguments->get(1);
-
+          
           if (KernelFunctorArgument.getAsType().getTypePtr()->getAsCXXRecordDecl() &&
                KernelFunctorArgument.getAsType().getTypePtr()->getAsCXXRecordDecl()->isLambda())
           {
@@ -312,7 +309,7 @@
     }
 
     bool ForceCustomNameMangling = LLVM_VERSION_MAJOR >= 11;
-
+    
     if (NameRequired || ForceCustomNameMangling)
     {
       std::string KernelName;
@@ -379,7 +376,7 @@
           CustomAttributes::SyclKernel.isAttachedTo(F)) {
 
         auto* NewAttr = clang::CUDAGlobalAttr::CreateImplicit(Instance.getASTContext());
-
+        
         F->addAttr(NewAttr);
       }
     }
@@ -401,18 +398,9 @@
       }
     }
 
-<<<<<<< HEAD
-    for(auto* F : NDKernels) {
-      detail::CompleteCallSet CCS(F);
-      for (auto &D : CCS.getReachableDecls()) {
-        if (!clang::isNoexceptExceptionSpec(D->getExceptionSpecType())) {
-          HIPSYCL_DEBUG_INFO << "AST processing: Marking function as noexcept: " << D->getQualifiedNameAsString()
-                             << "\n";
-          D->addAttr(clang::NoThrowAttr::CreateImplicit(Instance.getASTContext()));
-=======
     for(auto* Kernel : HierarchicalKernels){
       HIPSYCL_DEBUG_INFO << "AST Processing: Detected parallel_for_workgroup kernel "
-                        << Kernel->getQualifiedNameAsString() << std::endl;
+                        << Kernel->getQualifiedNameAsString() << "\n";
 
       // Mark local variables as shared memory, unless they are explicitly marked private.
       // Do this not only for the kernel itself, but consider all functions called by the kernel.
@@ -431,7 +419,17 @@
               break;
             }
           }
->>>>>>> 72a29fb9
+        }
+      }
+    }
+
+    for(auto* F : NDKernels) {
+      detail::CompleteCallSet CCS(F);
+      for (auto &D : CCS.getReachableDecls()) {
+        if (!clang::isNoexceptExceptionSpec(D->getExceptionSpecType())) {
+          HIPSYCL_DEBUG_INFO << "AST processing: Marking function as noexcept: " << D->getQualifiedNameAsString()
+                             << "\n";
+          D->addAttr(clang::NoThrowAttr::CreateImplicit(Instance.getASTContext()));
         }
       }
     }
@@ -478,44 +476,14 @@
     if(f->getQualifiedNameAsString()
         == "hipsycl::glue::hiplike_dispatch::parallel_for_workgroup")
     {
-<<<<<<< HEAD
-      clang::FunctionDecl* Kernel =
-        f;
-
-      HIPSYCL_DEBUG_INFO << "AST Processing: Detected parallel_for_workgroup kernel "
-                        << Kernel->getQualifiedNameAsString() << "\n";
-
-      // Mark local variables as shared memory, unless they are explicitly marked private.
-      // Do this not only for the kernel itself, but consider all functions called by the kernel.
-      detail::CompleteCallSet CCS(Kernel);
-      for(auto&& RD : CCS.getReachableDecls())
-      {
-        // To prevent every local variable in any function being marked as shared,
-        // we only consider functions that receive a hipsycl::sycl::group as their parameter.
-        for(auto Param = RD->param_begin(); Param != RD->param_end(); ++Param)
-        {
-          auto Type = (*Param)->getOriginalType().getTypePtr();
-          if(auto DeclType = Type->getAsCXXRecordDecl()) {
-            if(DeclType->getQualifiedNameAsString() == "hipsycl::sycl::group")
-            {
-              storeLocalVariablesInLocalMemory(RD->getBody(), RD);
-              break;
-            }
-          }
-        }
-      }
-
-=======
       clang::FunctionDecl* Kernel = f;
       
-      HierarchicalKernels.insert(Kernel);    
->>>>>>> 72a29fb9
-    }
-
-
+      HierarchicalKernels.insert(Kernel);
+    }
+  
+    
     if(CustomAttributes::SyclKernel.isAttachedTo(f)){
-
-      markAsKernel(f);
+      markAsKernel(f); 
     }
 
     if (auto *AAttr = f->getAttr<clang::AnnotateAttr>()) {
@@ -530,7 +498,7 @@
     const clang::CXXRecordDecl* R = V->getType()->getAsCXXRecordDecl();
     if(R)
       return R->getQualifiedNameAsString() == "hipsycl::sycl::private_memory";
-
+  
     return false;
   }
 
@@ -539,7 +507,7 @@
     const clang::CXXRecordDecl* R = V->getType()->getAsCXXRecordDecl();
     if(R)
       return R->getQualifiedNameAsString() == "hipsycl::sycl::local_memory";
-
+  
     return false;
   }
 
@@ -573,7 +541,7 @@
       }
     }
   }
-
+  
   void storeVariableInLocalMemory(clang::VarDecl* V) const {
     HIPSYCL_DEBUG_INFO
                   << "AST Processing: Marking variable "
@@ -594,10 +562,10 @@
 
 
 class FrontendASTConsumer : public clang::ASTConsumer {
-
+  
   FrontendASTVisitor Visitor;
   clang::CompilerInstance& Instance;
-
+  
 public:
   FrontendASTConsumer(clang::CompilerInstance &I)
       : Visitor{I}, Instance{I}
@@ -612,7 +580,7 @@
   }
 
   void HandleTranslationUnit(clang::ASTContext& context) override {
-
+    
     CompilationStateManager::getASTPassState().setDeviceCompilation(
         Instance.getSema().getLangOpts().CUDAIsDevice);
 
