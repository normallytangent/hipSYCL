/*
 * This file is part of hipSYCL, a SYCL implementation based on CUDA/HIP
 *
 * Copyright (c) 2019-2020 Aksel Alpay
 * All rights reserved.
 *
 * Redistribution and use in source and binary forms, with or without
 * modification, are permitted provided that the following conditions are met:
 *
 * 1. Redistributions of source code must retain the above copyright notice, this
 *    list of conditions and the following disclaimer.
 * 2. Redistributions in binary form must reproduce the above copyright notice,
 *    this list of conditions and the following disclaimer in the documentation
 *    and/or other materials provided with the distribution.
 *
 * THIS SOFTWARE IS PROVIDED BY THE COPYRIGHT HOLDERS AND CONTRIBUTORS "AS IS" AND
 * ANY EXPRESS OR IMPLIED WARRANTIES, INCLUDING, BUT NOT LIMITED TO, THE IMPLIED
 * WARRANTIES OF MERCHANTABILITY AND FITNESS FOR A PARTICULAR PURPOSE ARE
 * DISCLAIMED. IN NO EVENT SHALL THE COPYRIGHT OWNER OR CONTRIBUTORS BE LIABLE FOR
 * ANY DIRECT, INDIRECT, INCIDENTAL, SPECIAL, EXEMPLARY, OR CONSEQUENTIAL DAMAGES
 * (INCLUDING, BUT NOT LIMITED TO, PROCUREMENT OF SUBSTITUTE GOODS OR SERVICES;
 * LOSS OF USE, DATA, OR PROFITS; OR BUSINESS INTERRUPTION) HOWEVER CAUSED AND
 * ON ANY THEORY OF LIABILITY, WHETHER IN CONTRACT, STRICT LIABILITY, OR TORT
 * (INCLUDING NEGLIGENCE OR OTHERWISE) ARISING IN ANY WAY OUT OF THE USE OF THIS
 * SOFTWARE, EVEN IF ADVISED OF THE POSSIBILITY OF SUCH DAMAGE.
 */

#ifndef HIPSYCL_HIPLIKE_KERNEL_LAUNCHER_HPP
#define HIPSYCL_HIPLIKE_KERNEL_LAUNCHER_HPP

#include <cassert>
#include <utility>
#include <cstdlib>
#include <string>

#include "hipSYCL/runtime/kernel_configuration.hpp"
#include "hipSYCL/runtime/allocator.hpp"
#include "hipSYCL/runtime/hints.hpp"
#include "hipSYCL/runtime/operations.hpp"
#include "hipSYCL/sycl/libkernel/backend.hpp"

#if HIPSYCL_LIBKERNEL_COMPILER_SUPPORTS_CUDA ||                              \
    HIPSYCL_LIBKERNEL_COMPILER_SUPPORTS_HIP
 #define HIPSYCL_HIPLIKE_LAUNCHER_ALLOW_DEVICE_CODE
#endif


#include "hipSYCL/sycl/libkernel/range.hpp"
#include "hipSYCL/sycl/libkernel/id.hpp"
#include "hipSYCL/sycl/libkernel/item.hpp"
#include "hipSYCL/sycl/libkernel/nd_item.hpp"
#include "hipSYCL/sycl/libkernel/group.hpp"
#include "hipSYCL/sycl/libkernel/sp_group.hpp"
#include "hipSYCL/sycl/libkernel/detail/local_memory_allocator.hpp"
#include "hipSYCL/sycl/interop_handle.hpp"

#include "hipSYCL/runtime/runtime.hpp"
#include "hipSYCL/runtime/device_id.hpp"
#include "hipSYCL/runtime/kernel_cache.hpp"
#include "hipSYCL/runtime/error.hpp"
#include "hipSYCL/runtime/cuda/cuda_backend.hpp"
#include "hipSYCL/runtime/util.hpp"
#include "hipSYCL/runtime/dag_node.hpp"

#include "hipSYCL/glue/kernel_names.hpp"
#include "hipSYCL/glue/generic/code_object.hpp"


#if defined(HIPSYCL_HIPLIKE_LAUNCHER_ALLOW_DEVICE_CODE)

 #if !defined(HIPSYCL_LIBKERNEL_CUDA_NVCXX)
  #include "clang.hpp"
 #else
  #include "nvcxx.hpp"
 #endif
 
 #include "hipSYCL/sycl/libkernel/detail/thread_hierarchy.hpp"
 
#else

#ifndef __host__
 #define __host__
#endif
#ifndef __device__
 #define __device__
#endif
#ifndef __global__
 #define __global__
#endif
#ifndef __sycl_kernel
 #define __sycl_kernel
#endif
#ifndef __acpp_launch_integrated_kernel

#define __acpp_launch_integrated_kernel(f, grid, block, shared_mem, stream, \
                                           ...)                                \
  assert(false && "Dummy integrated kernel launch was called");

struct dim3 {
  dim3() = default;
  dim3(unsigned int x_, unsigned int y_, unsigned int z_)
  : x{x_}, y{y_}, z{z_} {}

  unsigned int x;
  unsigned int y;
  unsigned int z;
};

#endif
#endif

// Dummy kernel that is used in conjunction with 
// __builtin_get_device_side_stable_name() to extract kernel names
template<class KernelT>
__global__ void __acpp_kernel_name_template () {}

namespace hipsycl {
namespace glue {


namespace hiplike_dispatch {

template<int dimensions>
__host__ __device__
bool item_is_in_range(const sycl::item<dimensions, true>& item,
                      const sycl::range<dimensions>& execution_range,
                      const sycl::id<dimensions>& offset)
{
  for(int i = 0; i < dimensions; ++i)
  {
    if(item.get_id(i) >= offset.get(i) + execution_range.get(i))
    {
      return false;
    }
  }
  return true;
}

template<int dimensions>
__host__ __device__
bool item_is_in_range(const sycl::item<dimensions, false>& item,
                      const sycl::range<dimensions>& execution_range)
{
  for(int i = 0; i < dimensions; ++i)
  {
    if(item.get_id(i) >= execution_range.get(i))
    {
      return false;
    }
  }
  return true;
}

<<<<<<< HEAD
// Invoke on device and construct local_reducer objects
template <class F, typename... Reductions>
__host__ __device__ void
device_invocation_with_local_reducers(F&& f, Reductions... reductions) {

  __acpp_if_target_device(
    auto invoker = [&, f] __host__ __device__ (auto... reducers) {

      f(reducers...);
      (reducers.finalize_result(), ...);
    };
    invoker(reductions.construct_reducer()...);
  );
  __acpp_if_target_host(
    assert(false && "Attempted to execute device code path on host!");
  );
}

template<class F, typename... Reductions>
=======
template<class F>
>>>>>>> 15408604
__host__ __device__
void device_invocation(F&& f)
{
<<<<<<< HEAD
  device_invocation_with_local_reducers([&](auto& ... local_reducers){
    f(sycl::reducer{local_reducers}...);
  }, reductions...);
}

template <typename KernelName, class Function, typename... Reductions>
__sycl_kernel void
primitive_parallel_for_with_local_reducers(Function f,
                                           Reductions... reductions) {
  __acpp_if_target_device(
    device_invocation_with_local_reducers(
        [&] __host__ __device__(auto &...local_reducers) {
          int gid = __acpp_lid_x + __acpp_gid_x * __acpp_lsize_x;
          f(gid, local_reducers...);
        },
        reductions...);
  );
=======
  __hipsycl_if_target_device(
    f();
  )
>>>>>>> 15408604
}

template <typename KernelName, class Function>
__sycl_kernel void single_task_kernel(Function f) {
  __acpp_if_target_device(
    device_invocation(f);
  );
}

template <typename KernelName, class Function, int dimensions>
__sycl_kernel void
parallel_for_kernel(Function f, sycl::range<dimensions> execution_range,
<<<<<<< HEAD
                    sycl::id<dimensions> offset, bool with_offset,
                    Reductions... reductions) {
  __acpp_if_target_device(
=======
                    sycl::id<dimensions> offset, bool with_offset) {
  __hipsycl_if_target_device(
>>>>>>> 15408604
    // Note: We currently cannot have with_offset as template parameter
    // because this might cause clang to emit two kernels with the same
    // mangled name (variants with and without offset) if an explicit kernel
    // name is provided.
    if(with_offset) {
      device_invocation([&] __host__ __device__() {
        auto this_item = sycl::detail::make_item<dimensions>(
            sycl::detail::get_global_id<dimensions>() + offset, execution_range,
            offset);
        if (item_is_in_range(this_item, execution_range, offset))
          f(this_item);
      });
    } else {
      device_invocation([&] __host__ __device__() {
        auto this_item = sycl::detail::make_item<dimensions>(
            sycl::detail::get_global_id<dimensions>(), execution_range);
        if (item_is_in_range(this_item, execution_range))
          f(this_item);
      });
    }
  );
}

template <typename KernelName, class Function, int dimensions>
__sycl_kernel void parallel_for_ndrange_kernel(Function f,
<<<<<<< HEAD
                                               sycl::id<dimensions> offset,
                                               Reductions... reductions) {
  __acpp_if_target_device(
=======
                                               sycl::id<dimensions> offset) {
  __hipsycl_if_target_device(
>>>>>>> 15408604
    device_invocation(
      [&] __host__ __device__() {
#ifdef HIPSYCL_ONDEMAND_ITERATION_SPACE_INFO
        sycl::nd_item<dimensions> this_item{&offset};
#else
        sycl::nd_item<dimensions> this_item{
            &offset, sycl::detail::get_group_id<dimensions>(),
            sycl::detail::get_local_id<dimensions>(),
            sycl::detail::get_local_size<dimensions>(),
            sycl::detail::get_grid_size<dimensions>()};
#endif
        f(this_item);
      });
  );
}

template <typename KernelName, class Function, int dimensions>
__sycl_kernel void
parallel_for_workgroup(Function f,
                       // The logical group size is not yet used,
                       // but it's still useful to already have it here
                       // since it allows the compiler to infer 'dimensions'
<<<<<<< HEAD
                       sycl::range<dimensions> logical_group_size,
                       Reductions... reductions) {
  __acpp_if_target_device(
=======
                       sycl::range<dimensions> logical_group_size) {
  __hipsycl_if_target_device(
>>>>>>> 15408604
    device_invocation(
        [&] __host__ __device__() {
#ifdef HIPSYCL_ONDEMAND_ITERATION_SPACE_INFO
          sycl::group<dimensions> this_group;
#else
          sycl::group<dimensions> this_group{
              sycl::detail::get_group_id<dimensions>(),
              sycl::detail::get_local_size<dimensions>(),
              sycl::detail::get_grid_size<dimensions>()};
#endif
          f(this_group);
        });
  );
}

template<int DivisorX = 1, int DivisorY = 1, int DivisorZ = 1>
struct sp_multiversioning_properties {
  static constexpr int group_divisor_x = DivisorX;
  static constexpr int group_divisor_y = DivisorY;
  static constexpr int group_divisor_z = DivisorZ;

  template<int Dim>
  static constexpr auto get_sp_property_descriptor() {
    return sycl::detail::sp_property_descriptor<
        Dim, 0, decltype(get_hierarchical_decomposition<Dim>())>{};
  }

private:
  template<int Dim>
  static constexpr auto get_hierarchical_decomposition() {
    using namespace sycl::detail;
    using fallback_decomposition =
      nested_range<unknown_static_range, nested_range<static_range<1>>>;

    if constexpr(Dim == 1) {
      if constexpr(DivisorX % __acpp_warp_size == 0) {
        using decomposition =
            nested_range<unknown_static_range,
                         nested_range<static_range<__acpp_warp_size>>>;

        return decomposition{};
      } else {
        return fallback_decomposition{};
      }
    } else if constexpr(Dim == 2) {
      return fallback_decomposition{};
    } else {
      return fallback_decomposition{};
    }
  }
};

template <typename KernelName, class Function, class MultiversioningProps,
          int dimensions>
__sycl_kernel void
parallel_region(Function f, MultiversioningProps props,
                sycl::range<dimensions> num_groups,
<<<<<<< HEAD
                sycl::range<dimensions> group_size, Reductions... reductions) {
  __acpp_if_target_device(
=======
                sycl::range<dimensions> group_size) {
  __hipsycl_if_target_device(
>>>>>>> 15408604
    device_invocation(
      [&] __host__ __device__() {
#ifdef HIPSYCL_ONDEMAND_ITERATION_SPACE_INFO
        sycl::group<dimensions> this_group;
#else
        sycl::group<dimensions> this_group{
            sycl::detail::get_group_id<dimensions>(),
            sycl::detail::get_local_size<dimensions>(),
            sycl::detail::get_grid_size<dimensions>()};
#endif
        using group_properties = std::decay_t<
            decltype(MultiversioningProps::template get_sp_property_descriptor<
                     dimensions>())>;
        f(sycl::detail::sp_group<group_properties>{this_group});
      });
  );
}

/// Flips dimensions such that the range is consistent with the mapping
/// of SYCL index dimensions to backend dimensions.
/// When launching a SYCL kernel, grid and blocksize should be transformed
/// using this function.
template<int dimensions>
inline dim3 make_kernel_launch_range(dim3 range);

template<>
inline dim3 make_kernel_launch_range<1>(dim3 range)
{
  return dim3(range.x, 1, 1);
}

template<>
inline dim3 make_kernel_launch_range<2>(dim3 range)
{
  return dim3(range.y, range.x, 1);
}

template<>
inline dim3 make_kernel_launch_range<3>(dim3 range)
{
  return dim3(range.z, range.y, range.x);
}

template <int dimensions>
inline dim3 make_kernel_launch_range(sycl::range<dimensions> r) {
  if(dimensions == 1)
    return make_kernel_launch_range<dimensions>(dim3(r[0], 1, 1));
  else if (dimensions == 2)
    return make_kernel_launch_range<dimensions>(dim3(r[0], r[1], 1));
  else if (dimensions == 3)
    return make_kernel_launch_range<dimensions>(dim3(r[0], r[1], r[2]));
  return dim3(1,1,1);
}

inline std::size_t ceil_division(std::size_t n, std::size_t divisor) {
  return (n + divisor - 1) / divisor;
}

template <int dimensions>
inline sycl::range<dimensions>
determine_grid_configuration(const sycl::range<dimensions> &num_work_items,
                             const sycl::range<dimensions> &local_range) {
  sycl::range<dimensions> res;
  for (int i = 0; i < dimensions; ++i)
    res[i] = ceil_division(num_work_items[i], local_range[i]);
  return res;
}


<<<<<<< HEAD
template <int Dimensions> struct reduction_stage {

  reduction_stage(const sycl::range<Dimensions> &local_size,
                  const sycl::range<Dimensions> &num_groups,
                  const sycl::range<Dimensions> &global_size)
      : local_size{local_size}, num_groups{num_groups},
        global_size{global_size}, allocated_local_memory{0} {}

  sycl::range<Dimensions> local_size;
  sycl::range<Dimensions> num_groups;
  sycl::range<Dimensions> global_size;
  int allocated_local_memory;
};

template <int Dimensions>
std::vector<reduction_stage<Dimensions>>
determine_reduction_stages(sycl::range<Dimensions> global_size,
                           sycl::range<Dimensions> local_size,
                           sycl::range<Dimensions> num_groups) {
  std::vector<reduction_stage<Dimensions>> stages;

  // add user-provided, initial stage
  stages.push_back(reduction_stage<Dimensions>{
      local_size, num_groups, global_size});

  sycl::range<Dimensions> current_num_groups = num_groups;
  sycl::range<Dimensions> current_num_work_items = global_size;

  while(current_num_groups.size() > 1) {

    current_num_work_items = current_num_groups;
    current_num_groups =
      determine_grid_configuration(current_num_groups, local_size);

    // ToDo: Might want to use a different local size for pure
    // reduce steps
    stages.push_back(reduction_stage<Dimensions>{
        local_size, current_num_groups, current_num_work_items});
  }
  
  return stages;
}


template<class ReductionDescriptor, class ReductionStage>
class hiplike_reduction_descriptor {
public:
  using value_type = typename ReductionDescriptor::value_type;

  __host__ hiplike_reduction_descriptor(
      const ReductionDescriptor& desc,
      const std::vector<ReductionStage> &stages,
      std::vector<void *> &managed_scratch_memory,
      rt::backend_allocator* allocator)
      : _descriptor{desc}, _is_final{false}, _scratch_memory_in{nullptr},
        _scratch_memory_out{nullptr}, _allocator{allocator} {
    
    assert(stages.size() > 0);

    std::size_t num_scratch_elements = stages[0].num_groups.size();
    std::size_t scratch_memory_size =
        sizeof(value_type) * num_scratch_elements;

    auto allocate_scratch = [&]() -> void * {
      void *mem = allocator->allocate(0, scratch_memory_size);

      if (!mem) {
        rt::register_error(
            __acpp_here(),
            rt::error_info{"Could not allocate scratch memory for reduction",
                           rt::error_type::memory_allocation_error});
        return nullptr;
      }

      managed_scratch_memory.push_back(mem);
      return mem;
    };

    if (stages.size() > 1) {
      this->_scratch_memory_out = allocate_scratch();
      if (stages.size() > 2) {
        this->_scratch_memory_in = allocate_scratch();
      }
    }
  }

  __host__ void proceed_to_stage(std::size_t stage_index,
                                 std::size_t num_stages,
                                 ReductionStage &stage) {

    this->initialize_local_memory(stage.local_size.size(),
                                  stage.allocated_local_memory);

    if (stage_index + 1 == num_stages)
      _is_final = true;
  
    if (stage_index > 0) {
      std::swap(_scratch_memory_in, _scratch_memory_out);
    }
  }

  // Must be __host__ __device__ in order to be able to call
  // hiplike_dynamic_local_memory()
  __host__ __device__ void *get_local_scratch_mem() const {
    __acpp_if_target_device(
        return static_cast<void *>(
                   static_cast<char *>(
                       sycl::detail::hiplike_dynamic_local_memory()) +
                   _local_memory_offset);
    );
    __acpp_if_target_host(
      return nullptr;
    );
  }

  __host__ __device__ 
  void* get_reduction_output_buffer() const {
    __acpp_if_target_device(
      if(!_is_final)
        return _scratch_memory_out;
      else
        return _descriptor.get_pointer();
    );
    __acpp_if_target_host(
      return nullptr;
    );
  }


  __device__ hiplike::local_reducer<ReductionDescriptor>
  construct_reducer() const {
    __acpp_if_target_device(
        int my_local_id =
            __acpp_lid_z * __acpp_lsize_y * __acpp_lsize_x +
            __acpp_lid_y * __acpp_lsize_x + __acpp_lid_x;
        int my_group_id =
            __acpp_gid_z * __acpp_ngroups_y * __acpp_ngroups_x +
            __acpp_gid_y * __acpp_ngroups_x + __acpp_gid_x;

        value_type *group_output_ptr =
            static_cast<value_type *>(get_reduction_output_buffer()) +
            my_group_id;

        value_type *global_input_ptr =
            static_cast<value_type *>(get_reduction_input_buffer());

        return hiplike::local_reducer<ReductionDescriptor>{
            _descriptor, my_local_id,
            static_cast<value_type *>(get_local_scratch_mem()),
            group_output_ptr, global_input_ptr};
    );
  }
  
  __device__ void *get_reduction_input_buffer() const {
    return _scratch_memory_in;
  }

  __host__ __device__
  const ReductionDescriptor& get_descriptor() const {
    return _descriptor;
  }

  
private:
  
  __host__ void initialize_local_memory(int work_group_size,
                                        int &allocated_local_mem_size) {
    
    std::size_t alignment = alignof(value_type);

    this->_local_memory_offset =
        ceil_division(allocated_local_mem_size, alignment) *
        alignment;

    allocated_local_mem_size = _local_memory_offset + 
        work_group_size * sizeof(value_type);
  }

  bool _is_final;
  
  void* _scratch_memory_in;
  void* _scratch_memory_out;

  int _local_memory_offset;
  ReductionDescriptor _descriptor;
  rt::backend_allocator* _allocator;
};

template <class F, class ReductionStage, typename... ReductionDescriptors>
__host__ void
invoke_reducible_kernel(F &&handler, const std::vector<ReductionStage> &stages,
                        std::vector<void *> &managed_scratch_memory,
                        rt::backend_allocator *allocator,
                        ReductionDescriptors &&...descriptors) {
  handler(hiplike_reduction_descriptor{descriptors, stages,
                                       managed_scratch_memory, allocator}...);
}

=======
>>>>>>> 15408604
} // hiplike_dispatch

template<rt::backend_id Backend_id, class Queue_type>
class hiplike_kernel_launcher : public rt::backend_kernel_launcher
{
public:
#define __acpp_invoke_kernel(nodeptr, f, KernelNameT, KernelBodyT, grid,    \
                                block, shared_mem, stream, ...)                \
  if (false) {                                                                 \
    __acpp_kernel_name_template<KernelNameT><<<1, 1>>>();                   \
    __acpp_kernel_name_template<KernelBodyT><<<1, 1>>>();                   \
  }                                                                            \
  if constexpr (is_launch_from_module()) {                                     \
    invoke_from_module<KernelNameT, KernelBodyT>(nodeptr, grid, block,         \
                                                 shared_mem, __VA_ARGS__);     \
  } else {                                                                     \
    __acpp_launch_integrated_kernel(f, grid, block, shared_mem, stream,     \
                                       __VA_ARGS__)                            \
  }

  hiplike_kernel_launcher()
      : _queue{nullptr}, _invoker{[](rt::dag_node*) {}} {}

  virtual ~hiplike_kernel_launcher() {}

  virtual void set_params(void *q) override {
    _queue = reinterpret_cast<Queue_type*>(q);
  }

  Queue_type *get_queue() const {
    return _queue;
  }

  template <class KernelNameTraits, rt::kernel_type type, int Dim, class Kernel>
  void bind(sycl::id<Dim> offset, sycl::range<Dim> global_range,
            sycl::range<Dim> local_range, std::size_t dynamic_local_memory,
            Kernel k) {
    
    this->_type = type;

    using kernel_name_t = typename KernelNameTraits::name;

    sycl::range<Dim> effective_local_range = local_range;
    if constexpr (type == rt::kernel_type::basic_parallel_for) {
      // If local range is non 0, we use it as a hint to override
      // the default selection
      if(local_range.size() == 0) {
        if constexpr (Dim == 1)
          effective_local_range = sycl::range<1>{128};
        else if constexpr (Dim == 2)
          effective_local_range = sycl::range<2>{16, 16};
        else if constexpr (Dim == 3)
          effective_local_range = sycl::range<3>{4, 8, 8};
      }
      HIPSYCL_DEBUG_INFO << "hiplike_kernel_launcher: Submitting high-level "
                            "parallel for with selected total group size of "
                         << effective_local_range.size() << std::endl;
    }

    _invoker = [=](rt::dag_node* node) mutable {
      assert(_queue != nullptr);
      
      static_cast<rt::kernel_operation *>(node->get_operation())
          ->initialize_embedded_pointers(k);

      if constexpr (type == rt::kernel_type::single_task) {

        __acpp_invoke_kernel(
            node, hiplike_dispatch::single_task_kernel<kernel_name_t>,
            kernel_name_t, Kernel, dim3(1, 1, 1), dim3(1, 1, 1),
            dynamic_local_memory, _queue->get_native_type(), k);

      } else if constexpr (type == rt::kernel_type::custom) {
       
        sycl::interop_handle handle{_queue->get_device(),
                                    static_cast<void *>(_queue)};

        k(handle);

      } else {

        sycl::range<Dim> grid_range =
            hiplike_dispatch::determine_grid_configuration(
                global_range, effective_local_range);

        bool is_with_offset = false;
        for (std::size_t i = 0; i < Dim; ++i)
          if (offset[i] != 0)
            is_with_offset = true;

        int required_dynamic_local_mem =
            static_cast<int>(dynamic_local_memory);

        if constexpr (type == rt::kernel_type::basic_parallel_for) {

          __hipsycl_invoke_kernel(node,
              hiplike_dispatch::parallel_for_kernel<kernel_name_t>, kernel_name_t,
              Kernel,
              hiplike_dispatch::make_kernel_launch_range<Dim>(grid_range),
              hiplike_dispatch::make_kernel_launch_range<Dim>(
                  effective_local_range),
              required_dynamic_local_mem, _queue->get_native_type(), k,
              global_range, offset, is_with_offset);

        } else if constexpr (type == rt::kernel_type::ndrange_parallel_for) {

          for (int i = 0; i < Dim; ++i)
            assert(global_range[i] % effective_local_range[i] == 0);

          __hipsycl_invoke_kernel(node,
              hiplike_dispatch::parallel_for_ndrange_kernel<kernel_name_t>,
              kernel_name_t, Kernel,
              hiplike_dispatch::make_kernel_launch_range<Dim>(grid_range),
              hiplike_dispatch::make_kernel_launch_range<Dim>(
                  effective_local_range),
              required_dynamic_local_mem, _queue->get_native_type(), k, offset);

        } else if constexpr (type ==
                              rt::kernel_type::hierarchical_parallel_for) {

          for (int i = 0; i < Dim; ++i)
            assert(global_range[i] % effective_local_range[i] == 0);

          __hipsycl_invoke_kernel(node,
              hiplike_dispatch::parallel_for_workgroup<kernel_name_t>,
              kernel_name_t, Kernel,
              hiplike_dispatch::make_kernel_launch_range<Dim>(grid_range),
              hiplike_dispatch::make_kernel_launch_range<Dim>(
                  effective_local_range),
              required_dynamic_local_mem, _queue->get_native_type(), k,
              effective_local_range);

        } else if constexpr (type == rt::kernel_type::scoped_parallel_for) {

          for (int i = 0; i < Dim; ++i)
            assert(global_range[i] % effective_local_range[i] == 0);

          auto invoke_scoped_kernel = [&](auto multiversioning_props) {
            using multiversioned_parameters = decltype(multiversioning_props);

            using multiversioned_name_t =
                typename KernelNameTraits::template multiversioned_name<
                    multiversioned_parameters>;
            
            auto multiversioned_kernel_body =
                KernelNameTraits::template make_multiversioned_kernel_body<
                    multiversioned_parameters>(k);
            
            using sp_properties_t = decltype(multiversioning_props);

<<<<<<< HEAD
            __acpp_invoke_kernel(node,
                hiplike_dispatch::parallel_for_kernel<kernel_name_t>, kernel_name_t,
                Kernel,
                hiplike_dispatch::make_kernel_launch_range<Dim>(grid_range),
                hiplike_dispatch::make_kernel_launch_range<Dim>(
                    effective_local_range),
                required_dynamic_local_mem, _queue->get_native_type(), k,
                global_range, offset, is_with_offset, reduction_descriptors...);

          } else if constexpr (type == rt::kernel_type::ndrange_parallel_for) {

            for (int i = 0; i < Dim; ++i)
              assert(global_range[i] % effective_local_range[i] == 0);

            __acpp_invoke_kernel(node,
                hiplike_dispatch::parallel_for_ndrange_kernel<kernel_name_t>,
                kernel_name_t, Kernel,
                hiplike_dispatch::make_kernel_launch_range<Dim>(grid_range),
                hiplike_dispatch::make_kernel_launch_range<Dim>(
                    effective_local_range),
                required_dynamic_local_mem, _queue->get_native_type(), k, offset,
                reduction_descriptors...);

          } else if constexpr (type ==
                               rt::kernel_type::hierarchical_parallel_for) {

            for (int i = 0; i < Dim; ++i)
              assert(global_range[i] % effective_local_range[i] == 0);

            __acpp_invoke_kernel(node,
                hiplike_dispatch::parallel_for_workgroup<kernel_name_t>,
                kernel_name_t, Kernel,
                hiplike_dispatch::make_kernel_launch_range<Dim>(grid_range),
                hiplike_dispatch::make_kernel_launch_range<Dim>(
                    effective_local_range),
                required_dynamic_local_mem, _queue->get_native_type(), k,
                effective_local_range, reduction_descriptors...);

          } else if constexpr (type == rt::kernel_type::scoped_parallel_for) {

            for (int i = 0; i < Dim; ++i)
              assert(global_range[i] % effective_local_range[i] == 0);

            auto invoke_scoped_kernel = [&](auto multiversioning_props) {
              using multiversioned_parameters = decltype(multiversioning_props);

              using multiversioned_name_t =
                  typename KernelNameTraits::template multiversioned_name<
                      multiversioned_parameters>;
              
              auto multiversioned_kernel_body =
                  KernelNameTraits::template make_multiversioned_kernel_body<
                      multiversioned_parameters>(k);
              
              using sp_properties_t = decltype(multiversioning_props);

              __acpp_invoke_kernel(node,
                  hiplike_dispatch::parallel_region<multiversioned_name_t>,
                  multiversioned_name_t, decltype(multiversioned_kernel_body),
                  hiplike_dispatch::make_kernel_launch_range<Dim>(grid_range),
                  hiplike_dispatch::make_kernel_launch_range<Dim>(
                      effective_local_range),
                  required_dynamic_local_mem, _queue->get_native_type(),
                  multiversioned_kernel_body, multiversioning_props, grid_range,
                  effective_local_range, reduction_descriptors...);
            };

            if constexpr(Dim == 1) {
              if(effective_local_range[0] % 64 == 0) {
                using sp_properties_t =
                    hiplike_dispatch::sp_multiversioning_properties<64>;
                invoke_scoped_kernel(sp_properties_t{});
              } else if(effective_local_range[0] % 32 == 0) {
                using sp_properties_t =
                    hiplike_dispatch::sp_multiversioning_properties<32>;
                invoke_scoped_kernel(sp_properties_t{});
              } else {
                using sp_properties_t =
                    hiplike_dispatch::sp_multiversioning_properties<1>;
                invoke_scoped_kernel(sp_properties_t{});
              }
=======
            __hipsycl_invoke_kernel(node,
                hiplike_dispatch::parallel_region<multiversioned_name_t>,
                multiversioned_name_t, decltype(multiversioned_kernel_body),
                hiplike_dispatch::make_kernel_launch_range<Dim>(grid_range),
                hiplike_dispatch::make_kernel_launch_range<Dim>(
                    effective_local_range),
                required_dynamic_local_mem, _queue->get_native_type(),
                multiversioned_kernel_body, multiversioning_props, grid_range,
                effective_local_range);
          };

          if constexpr(Dim == 1) {
            if(effective_local_range[0] % 64 == 0) {
              using sp_properties_t =
                  hiplike_dispatch::sp_multiversioning_properties<64>;
              invoke_scoped_kernel(sp_properties_t{});
            } else if(effective_local_range[0] % 32 == 0) {
              using sp_properties_t =
                  hiplike_dispatch::sp_multiversioning_properties<32>;
              invoke_scoped_kernel(sp_properties_t{});
>>>>>>> 15408604
            } else {
              using sp_properties_t =
                  hiplike_dispatch::sp_multiversioning_properties<1>;
              invoke_scoped_kernel(sp_properties_t{});
            }
          } else {
<<<<<<< HEAD
            assert(false && "Unsupported kernel type");
          }
          // Launch subsequent dedicated reduction kernels if necessary
          for (std::size_t stage = 1; stage < reduction_stages.size();
               ++stage) {

            (reduction_descriptors.proceed_to_stage(
                 stage, reduction_stages.size(), reduction_stages[stage]),
             ...);
            // Launch dedicated reduction kernel
            //
            // Avoid instantiation of dedicated reduction kernel
            // if there are no reductions for compatibility reasons
            // (requires unique lambda name mangling if the reduction
            //  combiner is a lambda function)
            if constexpr (has_reductions) {
              std::size_t num_groups =
                  reduction_stages[stage].num_groups.size();
              std::size_t local_size =
                  reduction_stages[stage].local_size.size();

              int num_elements = reduction_stages[stage].global_size.size();

              auto pure_reduction_kernel = [=](int gid,
                                               auto &...local_reducers) {
                if (gid < num_elements)
                  (local_reducers.combine_global_input(gid), ...);
              };

              __acpp_invoke_kernel(node,
                  hiplike_dispatch::primitive_parallel_for_with_local_reducers<
                      __acpp_unnamed_kernel>,
                  __acpp_unnamed_kernel, decltype(pure_reduction_kernel),
                  hiplike_dispatch::make_kernel_launch_range<1>(
                      sycl::range<1>{num_groups}),
                  hiplike_dispatch::make_kernel_launch_range<1>(
                      sycl::range<1>{local_size}),
                  reduction_stages[stage].allocated_local_memory,
                  _queue->get_native_type(), pure_reduction_kernel,
                  reduction_descriptors...);
            }
=======
            using sp_properties_t =
                  hiplike_dispatch::sp_multiversioning_properties<1, 1, 1>;
              invoke_scoped_kernel(sp_properties_t{});
>>>>>>> 15408604
          }

        } else {
          assert(false && "Unsupported kernel type");
        }
      }
    };
  }

  virtual int get_backend_score(rt::backend_id b) const final override {
    return (b == Backend_id) ? 2 : -1;
  }

  virtual void invoke(rt::dag_node *node,
                      const rt::kernel_configuration &) final override {
    _invoker(node);
  }

  virtual rt::kernel_type get_kernel_type() const final override {
    return _type;
  }

private:
  
  static constexpr bool is_launch_from_module() {

    constexpr auto is_cuda_module_launch = [](){
#ifdef __HIPSYCL_MULTIPASS_CUDA_HEADER__
      return Backend_id == rt::backend_id::cuda;
#else
      return false;
#endif
    };

    constexpr auto is_hip_module_launch = [](){
#ifdef __HIPSYCL_MULTIPASS_HIP_HEADER__
      return Backend_id == rt::backend_id::hip;
#else
      return false;
#endif
    };

    return is_cuda_module_launch() || is_hip_module_launch();
  }

  template<class KernelT>
  std::string get_stable_kernel_name() const {
    // On clang 11, rely on __builtin_unique_stable_name()
#if defined(__clang__) && __clang_major__ == 11

    return __builtin_unique_stable_name(KernelT);

    // If we have builtin_get_device_side_mangled_name, rely on
    // __acpp_kernel_name_template unless we are in split compiler mode -
    // here we follow the traditional mangling based on the type.
    // In thas case, unnamed kernel lambdas are unsupported which is enforced
    // by the clang plugin in the device compilation pass.
#elif __has_builtin(__builtin_get_device_side_mangled_name) &&                 \
    !defined(__HIPSYCL_SPLIT_COMPILER__)
    
    // The builtin unfortunately only works with __global__ or
    // __device__ functions. Since our kernel launchers cannot be __global__
    // when semantic analysis runs, we cannot apply the builtin
    // directly to our kernel launchers. Use dummy __global__ instead
    std::string name_template = __builtin_get_device_side_mangled_name(
      __acpp_kernel_name_template<KernelT>);
    std::string template_marker = "_Z27__acpp_kernel_name_template";
    std::string replacement = "_Z13__acpp_kernel";
    name_template.erase(0, template_marker.size());
    return replacement + name_template;
#else
    return typeid(KernelT).name();
#endif
  }

  template <class KernelName, class KernelBodyT, typename... Args>
  void invoke_from_module(rt::dag_node* node, dim3 grid_size, dim3 block_size,
                          unsigned dynamic_shared_mem, Args... args) {
    assert(node);
  
#if defined(__HIPSYCL_MULTIPASS_CUDA_HEADER__) || defined(__HIPSYCL_MULTIPASS_HIP_HEADER__)

    std::size_t local_hcf_object_id = 0;
#ifdef __HIPSYCL_MULTIPASS_CUDA_HEADER__
    if(Backend_id == rt::backend_id::cuda) {
      local_hcf_object_id = __acpp_local_cuda_hcf_object_id;
    }
#endif
#ifdef __HIPSYCL_MULTIPASS_HIP_HEADER__
    if(Backend_id == rt::backend_id::hip) {
      local_hcf_object_id = __acpp_local_hip_hcf_object_id;
    }
#endif

    std::array<void *, sizeof...(Args)> kernel_args{
      static_cast<void *>(&args)...
    };
    std::array<std::size_t, sizeof...(Args)> arg_sizes{
      sizeof(Args)...
    };

    std::string kernel_name_tag = get_stable_kernel_name<KernelName>();
    std::string kernel_body_name = get_stable_kernel_name<KernelBodyT>();

    assert(this->get_launch_capabilities().get_multipass_invoker());
    rt::multipass_code_object_invoker *invoker =
        this->get_launch_capabilities().get_multipass_invoker().value();

    assert(invoker &&
            "Runtime backend does not support invoking kernels from modules");

    auto num_groups = rt::range<3>{grid_size.x, grid_size.y, grid_size.z};
    auto group_size = rt::range<3>{block_size.x, block_size.y, block_size.z};

    const rt::kernel_operation &op =
        *static_cast<rt::kernel_operation*>(node->get_operation());

    rt::result err = invoker->submit_kernel(op, local_hcf_object_id,
        num_groups, group_size, dynamic_shared_mem, kernel_args.data(),
        arg_sizes.data(), kernel_args.size(), kernel_name_tag,
        kernel_body_name);

    if (!err.is_success())
      rt::register_error(err);
#else
    assert(false && "No module available to invoke kernels from");
#endif
  }

  Queue_type *_queue;
  rt::kernel_type _type;
  std::function<void (rt::dag_node*)> _invoker;
};

}
}

#undef __acpp_invoke_kernel
#undef __sycl_kernel

#endif<|MERGE_RESOLUTION|>--- conflicted
+++ resolved
@@ -151,55 +151,13 @@
   return true;
 }
 
-<<<<<<< HEAD
-// Invoke on device and construct local_reducer objects
-template <class F, typename... Reductions>
-__host__ __device__ void
-device_invocation_with_local_reducers(F&& f, Reductions... reductions) {
-
-  __acpp_if_target_device(
-    auto invoker = [&, f] __host__ __device__ (auto... reducers) {
-
-      f(reducers...);
-      (reducers.finalize_result(), ...);
-    };
-    invoker(reductions.construct_reducer()...);
-  );
-  __acpp_if_target_host(
-    assert(false && "Attempted to execute device code path on host!");
-  );
-}
-
-template<class F, typename... Reductions>
-=======
 template<class F>
->>>>>>> 15408604
 __host__ __device__
 void device_invocation(F&& f)
 {
-<<<<<<< HEAD
-  device_invocation_with_local_reducers([&](auto& ... local_reducers){
-    f(sycl::reducer{local_reducers}...);
-  }, reductions...);
-}
-
-template <typename KernelName, class Function, typename... Reductions>
-__sycl_kernel void
-primitive_parallel_for_with_local_reducers(Function f,
-                                           Reductions... reductions) {
   __acpp_if_target_device(
-    device_invocation_with_local_reducers(
-        [&] __host__ __device__(auto &...local_reducers) {
-          int gid = __acpp_lid_x + __acpp_gid_x * __acpp_lsize_x;
-          f(gid, local_reducers...);
-        },
-        reductions...);
-  );
-=======
-  __hipsycl_if_target_device(
     f();
   )
->>>>>>> 15408604
 }
 
 template <typename KernelName, class Function>
@@ -212,14 +170,8 @@
 template <typename KernelName, class Function, int dimensions>
 __sycl_kernel void
 parallel_for_kernel(Function f, sycl::range<dimensions> execution_range,
-<<<<<<< HEAD
-                    sycl::id<dimensions> offset, bool with_offset,
-                    Reductions... reductions) {
+                    sycl::id<dimensions> offset, bool with_offset) {
   __acpp_if_target_device(
-=======
-                    sycl::id<dimensions> offset, bool with_offset) {
-  __hipsycl_if_target_device(
->>>>>>> 15408604
     // Note: We currently cannot have with_offset as template parameter
     // because this might cause clang to emit two kernels with the same
     // mangled name (variants with and without offset) if an explicit kernel
@@ -245,14 +197,8 @@
 
 template <typename KernelName, class Function, int dimensions>
 __sycl_kernel void parallel_for_ndrange_kernel(Function f,
-<<<<<<< HEAD
-                                               sycl::id<dimensions> offset,
-                                               Reductions... reductions) {
+                                               sycl::id<dimensions> offset) {
   __acpp_if_target_device(
-=======
-                                               sycl::id<dimensions> offset) {
-  __hipsycl_if_target_device(
->>>>>>> 15408604
     device_invocation(
       [&] __host__ __device__() {
 #ifdef HIPSYCL_ONDEMAND_ITERATION_SPACE_INFO
@@ -275,14 +221,8 @@
                        // The logical group size is not yet used,
                        // but it's still useful to already have it here
                        // since it allows the compiler to infer 'dimensions'
-<<<<<<< HEAD
-                       sycl::range<dimensions> logical_group_size,
-                       Reductions... reductions) {
+                       sycl::range<dimensions> logical_group_size) {
   __acpp_if_target_device(
-=======
-                       sycl::range<dimensions> logical_group_size) {
-  __hipsycl_if_target_device(
->>>>>>> 15408604
     device_invocation(
         [&] __host__ __device__() {
 #ifdef HIPSYCL_ONDEMAND_ITERATION_SPACE_INFO
@@ -340,13 +280,8 @@
 __sycl_kernel void
 parallel_region(Function f, MultiversioningProps props,
                 sycl::range<dimensions> num_groups,
-<<<<<<< HEAD
-                sycl::range<dimensions> group_size, Reductions... reductions) {
+                sycl::range<dimensions> group_size) {
   __acpp_if_target_device(
-=======
-                sycl::range<dimensions> group_size) {
-  __hipsycl_if_target_device(
->>>>>>> 15408604
     device_invocation(
       [&] __host__ __device__() {
 #ifdef HIPSYCL_ONDEMAND_ITERATION_SPACE_INFO
@@ -416,207 +351,6 @@
 }
 
 
-<<<<<<< HEAD
-template <int Dimensions> struct reduction_stage {
-
-  reduction_stage(const sycl::range<Dimensions> &local_size,
-                  const sycl::range<Dimensions> &num_groups,
-                  const sycl::range<Dimensions> &global_size)
-      : local_size{local_size}, num_groups{num_groups},
-        global_size{global_size}, allocated_local_memory{0} {}
-
-  sycl::range<Dimensions> local_size;
-  sycl::range<Dimensions> num_groups;
-  sycl::range<Dimensions> global_size;
-  int allocated_local_memory;
-};
-
-template <int Dimensions>
-std::vector<reduction_stage<Dimensions>>
-determine_reduction_stages(sycl::range<Dimensions> global_size,
-                           sycl::range<Dimensions> local_size,
-                           sycl::range<Dimensions> num_groups) {
-  std::vector<reduction_stage<Dimensions>> stages;
-
-  // add user-provided, initial stage
-  stages.push_back(reduction_stage<Dimensions>{
-      local_size, num_groups, global_size});
-
-  sycl::range<Dimensions> current_num_groups = num_groups;
-  sycl::range<Dimensions> current_num_work_items = global_size;
-
-  while(current_num_groups.size() > 1) {
-
-    current_num_work_items = current_num_groups;
-    current_num_groups =
-      determine_grid_configuration(current_num_groups, local_size);
-
-    // ToDo: Might want to use a different local size for pure
-    // reduce steps
-    stages.push_back(reduction_stage<Dimensions>{
-        local_size, current_num_groups, current_num_work_items});
-  }
-  
-  return stages;
-}
-
-
-template<class ReductionDescriptor, class ReductionStage>
-class hiplike_reduction_descriptor {
-public:
-  using value_type = typename ReductionDescriptor::value_type;
-
-  __host__ hiplike_reduction_descriptor(
-      const ReductionDescriptor& desc,
-      const std::vector<ReductionStage> &stages,
-      std::vector<void *> &managed_scratch_memory,
-      rt::backend_allocator* allocator)
-      : _descriptor{desc}, _is_final{false}, _scratch_memory_in{nullptr},
-        _scratch_memory_out{nullptr}, _allocator{allocator} {
-    
-    assert(stages.size() > 0);
-
-    std::size_t num_scratch_elements = stages[0].num_groups.size();
-    std::size_t scratch_memory_size =
-        sizeof(value_type) * num_scratch_elements;
-
-    auto allocate_scratch = [&]() -> void * {
-      void *mem = allocator->allocate(0, scratch_memory_size);
-
-      if (!mem) {
-        rt::register_error(
-            __acpp_here(),
-            rt::error_info{"Could not allocate scratch memory for reduction",
-                           rt::error_type::memory_allocation_error});
-        return nullptr;
-      }
-
-      managed_scratch_memory.push_back(mem);
-      return mem;
-    };
-
-    if (stages.size() > 1) {
-      this->_scratch_memory_out = allocate_scratch();
-      if (stages.size() > 2) {
-        this->_scratch_memory_in = allocate_scratch();
-      }
-    }
-  }
-
-  __host__ void proceed_to_stage(std::size_t stage_index,
-                                 std::size_t num_stages,
-                                 ReductionStage &stage) {
-
-    this->initialize_local_memory(stage.local_size.size(),
-                                  stage.allocated_local_memory);
-
-    if (stage_index + 1 == num_stages)
-      _is_final = true;
-  
-    if (stage_index > 0) {
-      std::swap(_scratch_memory_in, _scratch_memory_out);
-    }
-  }
-
-  // Must be __host__ __device__ in order to be able to call
-  // hiplike_dynamic_local_memory()
-  __host__ __device__ void *get_local_scratch_mem() const {
-    __acpp_if_target_device(
-        return static_cast<void *>(
-                   static_cast<char *>(
-                       sycl::detail::hiplike_dynamic_local_memory()) +
-                   _local_memory_offset);
-    );
-    __acpp_if_target_host(
-      return nullptr;
-    );
-  }
-
-  __host__ __device__ 
-  void* get_reduction_output_buffer() const {
-    __acpp_if_target_device(
-      if(!_is_final)
-        return _scratch_memory_out;
-      else
-        return _descriptor.get_pointer();
-    );
-    __acpp_if_target_host(
-      return nullptr;
-    );
-  }
-
-
-  __device__ hiplike::local_reducer<ReductionDescriptor>
-  construct_reducer() const {
-    __acpp_if_target_device(
-        int my_local_id =
-            __acpp_lid_z * __acpp_lsize_y * __acpp_lsize_x +
-            __acpp_lid_y * __acpp_lsize_x + __acpp_lid_x;
-        int my_group_id =
-            __acpp_gid_z * __acpp_ngroups_y * __acpp_ngroups_x +
-            __acpp_gid_y * __acpp_ngroups_x + __acpp_gid_x;
-
-        value_type *group_output_ptr =
-            static_cast<value_type *>(get_reduction_output_buffer()) +
-            my_group_id;
-
-        value_type *global_input_ptr =
-            static_cast<value_type *>(get_reduction_input_buffer());
-
-        return hiplike::local_reducer<ReductionDescriptor>{
-            _descriptor, my_local_id,
-            static_cast<value_type *>(get_local_scratch_mem()),
-            group_output_ptr, global_input_ptr};
-    );
-  }
-  
-  __device__ void *get_reduction_input_buffer() const {
-    return _scratch_memory_in;
-  }
-
-  __host__ __device__
-  const ReductionDescriptor& get_descriptor() const {
-    return _descriptor;
-  }
-
-  
-private:
-  
-  __host__ void initialize_local_memory(int work_group_size,
-                                        int &allocated_local_mem_size) {
-    
-    std::size_t alignment = alignof(value_type);
-
-    this->_local_memory_offset =
-        ceil_division(allocated_local_mem_size, alignment) *
-        alignment;
-
-    allocated_local_mem_size = _local_memory_offset + 
-        work_group_size * sizeof(value_type);
-  }
-
-  bool _is_final;
-  
-  void* _scratch_memory_in;
-  void* _scratch_memory_out;
-
-  int _local_memory_offset;
-  ReductionDescriptor _descriptor;
-  rt::backend_allocator* _allocator;
-};
-
-template <class F, class ReductionStage, typename... ReductionDescriptors>
-__host__ void
-invoke_reducible_kernel(F &&handler, const std::vector<ReductionStage> &stages,
-                        std::vector<void *> &managed_scratch_memory,
-                        rt::backend_allocator *allocator,
-                        ReductionDescriptors &&...descriptors) {
-  handler(hiplike_reduction_descriptor{descriptors, stages,
-                                       managed_scratch_memory, allocator}...);
-}
-
-=======
->>>>>>> 15408604
 } // hiplike_dispatch
 
 template<rt::backend_id Backend_id, class Queue_type>
@@ -712,7 +446,7 @@
 
         if constexpr (type == rt::kernel_type::basic_parallel_for) {
 
-          __hipsycl_invoke_kernel(node,
+          __acpp_invoke_kernel(node,
               hiplike_dispatch::parallel_for_kernel<kernel_name_t>, kernel_name_t,
               Kernel,
               hiplike_dispatch::make_kernel_launch_range<Dim>(grid_range),
@@ -726,7 +460,7 @@
           for (int i = 0; i < Dim; ++i)
             assert(global_range[i] % effective_local_range[i] == 0);
 
-          __hipsycl_invoke_kernel(node,
+          __acpp_invoke_kernel(node,
               hiplike_dispatch::parallel_for_ndrange_kernel<kernel_name_t>,
               kernel_name_t, Kernel,
               hiplike_dispatch::make_kernel_launch_range<Dim>(grid_range),
@@ -740,7 +474,7 @@
           for (int i = 0; i < Dim; ++i)
             assert(global_range[i] % effective_local_range[i] == 0);
 
-          __hipsycl_invoke_kernel(node,
+          __acpp_invoke_kernel(node,
               hiplike_dispatch::parallel_for_workgroup<kernel_name_t>,
               kernel_name_t, Kernel,
               hiplike_dispatch::make_kernel_launch_range<Dim>(grid_range),
@@ -767,90 +501,7 @@
             
             using sp_properties_t = decltype(multiversioning_props);
 
-<<<<<<< HEAD
             __acpp_invoke_kernel(node,
-                hiplike_dispatch::parallel_for_kernel<kernel_name_t>, kernel_name_t,
-                Kernel,
-                hiplike_dispatch::make_kernel_launch_range<Dim>(grid_range),
-                hiplike_dispatch::make_kernel_launch_range<Dim>(
-                    effective_local_range),
-                required_dynamic_local_mem, _queue->get_native_type(), k,
-                global_range, offset, is_with_offset, reduction_descriptors...);
-
-          } else if constexpr (type == rt::kernel_type::ndrange_parallel_for) {
-
-            for (int i = 0; i < Dim; ++i)
-              assert(global_range[i] % effective_local_range[i] == 0);
-
-            __acpp_invoke_kernel(node,
-                hiplike_dispatch::parallel_for_ndrange_kernel<kernel_name_t>,
-                kernel_name_t, Kernel,
-                hiplike_dispatch::make_kernel_launch_range<Dim>(grid_range),
-                hiplike_dispatch::make_kernel_launch_range<Dim>(
-                    effective_local_range),
-                required_dynamic_local_mem, _queue->get_native_type(), k, offset,
-                reduction_descriptors...);
-
-          } else if constexpr (type ==
-                               rt::kernel_type::hierarchical_parallel_for) {
-
-            for (int i = 0; i < Dim; ++i)
-              assert(global_range[i] % effective_local_range[i] == 0);
-
-            __acpp_invoke_kernel(node,
-                hiplike_dispatch::parallel_for_workgroup<kernel_name_t>,
-                kernel_name_t, Kernel,
-                hiplike_dispatch::make_kernel_launch_range<Dim>(grid_range),
-                hiplike_dispatch::make_kernel_launch_range<Dim>(
-                    effective_local_range),
-                required_dynamic_local_mem, _queue->get_native_type(), k,
-                effective_local_range, reduction_descriptors...);
-
-          } else if constexpr (type == rt::kernel_type::scoped_parallel_for) {
-
-            for (int i = 0; i < Dim; ++i)
-              assert(global_range[i] % effective_local_range[i] == 0);
-
-            auto invoke_scoped_kernel = [&](auto multiversioning_props) {
-              using multiversioned_parameters = decltype(multiversioning_props);
-
-              using multiversioned_name_t =
-                  typename KernelNameTraits::template multiversioned_name<
-                      multiversioned_parameters>;
-              
-              auto multiversioned_kernel_body =
-                  KernelNameTraits::template make_multiversioned_kernel_body<
-                      multiversioned_parameters>(k);
-              
-              using sp_properties_t = decltype(multiversioning_props);
-
-              __acpp_invoke_kernel(node,
-                  hiplike_dispatch::parallel_region<multiversioned_name_t>,
-                  multiversioned_name_t, decltype(multiversioned_kernel_body),
-                  hiplike_dispatch::make_kernel_launch_range<Dim>(grid_range),
-                  hiplike_dispatch::make_kernel_launch_range<Dim>(
-                      effective_local_range),
-                  required_dynamic_local_mem, _queue->get_native_type(),
-                  multiversioned_kernel_body, multiversioning_props, grid_range,
-                  effective_local_range, reduction_descriptors...);
-            };
-
-            if constexpr(Dim == 1) {
-              if(effective_local_range[0] % 64 == 0) {
-                using sp_properties_t =
-                    hiplike_dispatch::sp_multiversioning_properties<64>;
-                invoke_scoped_kernel(sp_properties_t{});
-              } else if(effective_local_range[0] % 32 == 0) {
-                using sp_properties_t =
-                    hiplike_dispatch::sp_multiversioning_properties<32>;
-                invoke_scoped_kernel(sp_properties_t{});
-              } else {
-                using sp_properties_t =
-                    hiplike_dispatch::sp_multiversioning_properties<1>;
-                invoke_scoped_kernel(sp_properties_t{});
-              }
-=======
-            __hipsycl_invoke_kernel(node,
                 hiplike_dispatch::parallel_region<multiversioned_name_t>,
                 multiversioned_name_t, decltype(multiversioned_kernel_body),
                 hiplike_dispatch::make_kernel_launch_range<Dim>(grid_range),
@@ -870,60 +521,15 @@
               using sp_properties_t =
                   hiplike_dispatch::sp_multiversioning_properties<32>;
               invoke_scoped_kernel(sp_properties_t{});
->>>>>>> 15408604
             } else {
               using sp_properties_t =
                   hiplike_dispatch::sp_multiversioning_properties<1>;
               invoke_scoped_kernel(sp_properties_t{});
             }
           } else {
-<<<<<<< HEAD
-            assert(false && "Unsupported kernel type");
-          }
-          // Launch subsequent dedicated reduction kernels if necessary
-          for (std::size_t stage = 1; stage < reduction_stages.size();
-               ++stage) {
-
-            (reduction_descriptors.proceed_to_stage(
-                 stage, reduction_stages.size(), reduction_stages[stage]),
-             ...);
-            // Launch dedicated reduction kernel
-            //
-            // Avoid instantiation of dedicated reduction kernel
-            // if there are no reductions for compatibility reasons
-            // (requires unique lambda name mangling if the reduction
-            //  combiner is a lambda function)
-            if constexpr (has_reductions) {
-              std::size_t num_groups =
-                  reduction_stages[stage].num_groups.size();
-              std::size_t local_size =
-                  reduction_stages[stage].local_size.size();
-
-              int num_elements = reduction_stages[stage].global_size.size();
-
-              auto pure_reduction_kernel = [=](int gid,
-                                               auto &...local_reducers) {
-                if (gid < num_elements)
-                  (local_reducers.combine_global_input(gid), ...);
-              };
-
-              __acpp_invoke_kernel(node,
-                  hiplike_dispatch::primitive_parallel_for_with_local_reducers<
-                      __acpp_unnamed_kernel>,
-                  __acpp_unnamed_kernel, decltype(pure_reduction_kernel),
-                  hiplike_dispatch::make_kernel_launch_range<1>(
-                      sycl::range<1>{num_groups}),
-                  hiplike_dispatch::make_kernel_launch_range<1>(
-                      sycl::range<1>{local_size}),
-                  reduction_stages[stage].allocated_local_memory,
-                  _queue->get_native_type(), pure_reduction_kernel,
-                  reduction_descriptors...);
-            }
-=======
             using sp_properties_t =
                   hiplike_dispatch::sp_multiversioning_properties<1, 1, 1>;
               invoke_scoped_kernel(sp_properties_t{});
->>>>>>> 15408604
           }
 
         } else {
