--- conflicted
+++ resolved
@@ -28,22 +28,13 @@
 #ifndef HIPSYCL_REFLECTION_HPP
 #define HIPSYCL_REFLECTION_HPP
 
-<<<<<<< HEAD
+#include <mutex>
 #include <unordered_map>
-#include <mutex>
 
-template<class StructT>
-void __hipsycl_introspect_flattened_struct(void *s,
-                                           int **num_flattened_members,
-                                           int **member_offsets,
-                                           int **member_sizes,
-                                           int **member_kinds);
-=======
 template <class StructT>
 void __acpp_introspect_flattened_struct(void *s, int **num_flattened_members,
                                         int **member_offsets,
                                         int **member_sizes, int **member_kinds);
->>>>>>> 26fcefbc
 
 namespace hipsycl::glue::reflection {
 
