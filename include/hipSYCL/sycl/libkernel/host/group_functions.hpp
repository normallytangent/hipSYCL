--- conflicted
+++ resolved
@@ -47,7 +47,7 @@
 
 // barrier
 template <int Dim>
-HIPSYCL_KERNEL_TARGET inline void
+HIPSYCL_BARRIER HIPSYCL_KERNEL_TARGET inline void
 __hipsycl_group_barrier(group<Dim> g,
                         memory_scope fence_scope = group<Dim>::fence_scope) {
   if (fence_scope == memory_scope::device) {
@@ -61,12 +61,6 @@
 __hipsycl_group_barrier(sub_group g,
                         memory_scope fence_scope = sub_group::fence_scope) {
   // doesn't need sync
-}
-
-template<typename T, typename BinaryOperation>
-HIPSYCL_KERNEL_TARGET
-T group_reduce(sub_group g, T x, BinaryOperation binary_op) {
-  return x;
 }
 
 namespace detail {
@@ -434,25 +428,10 @@
     scratch[lid + 1] = x;
   __hipsycl_group_barrier(g);
 
-<<<<<<< HEAD
-// barrier
-template<typename Group>
-HIPSYCL_BARRIER HIPSYCL_KERNEL_TARGET
-inline void group_barrier(Group g, memory_scope fence_scope = Group::fence_scope) {
-  if (fence_scope == memory_scope::work_item) {
-    // doesn't need sync
-  } else if (fence_scope == memory_scope::sub_group) {
-    // doesn't need sync (sub_group size = 1 or vectorization front)
-  } else if (fence_scope == memory_scope::work_group) {
-    g.barrier();
-  } else if (fence_scope == memory_scope::device) {
-    g.barrier();
-=======
   if (g.leader()) {
     scratch[0] = init;
     for (int i = 1; i < g.get_local_range().size(); ++i)
       scratch[i] = binary_op(scratch[i], scratch[i - 1]);
->>>>>>> ee8cd86f
   }
 
   __hipsycl_group_barrier(g);
@@ -462,39 +441,6 @@
   return tmp;
 }
 
-<<<<<<< HEAD
-template<>
-HIPSYCL_KERNEL_TARGET
-inline bool group_any_of(sub_group, bool pred) {
-  return pred;
-}
-
-// all_of
-template<typename Group>
-HIPSYCL_KERNEL_TARGET
-inline bool group_all_of(Group g, bool pred) {
-  bool *scratch = static_cast<bool *>(g.get_local_memory_ptr());
-
-  scratch[0] = true;
-  group_barrier(g);
-
-  if (!pred)
-    scratch[0] = pred;
-
-  group_barrier(g);
-
-  bool tmp = scratch[0];
-
-  group_barrier(g);
-
-  return tmp;
-}
-
-template<>
-HIPSYCL_KERNEL_TARGET
-inline bool group_all_of(sub_group, bool pred) {
-  return pred;
-=======
 template <typename V, typename T, typename BinaryOperation>
 HIPSYCL_KERNEL_TARGET T __hipsycl_exclusive_scan_over_group(
     sub_group g, V x, T init, BinaryOperation binary_op) {
@@ -506,7 +452,6 @@
 HIPSYCL_KERNEL_TARGET T
 __hipsycl_exclusive_scan_over_group(Group g, T x, BinaryOperation binary_op) {
   return __hipsycl_exclusive_scan_over_group(g, x, T{}, binary_op);
->>>>>>> ee8cd86f
 }
 
 // inclusive_scan
@@ -529,28 +474,15 @@
   return result;
 }
 
-<<<<<<< HEAD
-template<>
-HIPSYCL_KERNEL_TARGET
-inline bool group_none_of(sub_group, bool pred) {
-  return pred;
-=======
 template <typename Group, typename V, typename T, typename BinaryOperation,
           std::enable_if_t<is_group_v<std::decay_t<Group>>, bool> = true>
 HIPSYCL_KERNEL_TARGET T *
 __hipsycl_leader_inclusive_scan(Group g, V *first, V *last, T *result,
                                 BinaryOperation binary_op) {
   return __hipsycl_leader_inclusive_scan(g, first, last, result, binary_op, T{});
->>>>>>> ee8cd86f
-}
-}
-
-<<<<<<< HEAD
-template<typename V, typename T, typename BinaryOperation>
-HIPSYCL_KERNEL_TARGET
-T group_exclusive_scan(sub_group g, V x, T init, BinaryOperation binary_op) {
-  return binary_op(x, init);
-=======
+}
+}
+
 template <typename Group, typename InPtr, typename OutPtr, typename T,
           typename BinaryOperation,
           std::enable_if_t<is_group_v<std::decay_t<Group>>, bool> = true>
@@ -560,7 +492,6 @@
   auto ret = detail::__hipsycl_leader_inclusive_scan(g, first, last, result,
                                                      binary_op, init);
   return __hipsycl_group_broadcast(g, ret);
->>>>>>> ee8cd86f
 }
 
 template <typename Group, typename InPtr, typename OutPtr,
@@ -573,18 +504,10 @@
       g, first, last, result, binary_op,
       typename std::remove_pointer_t<InPtr>{});
 }
-<<<<<<< HEAD
-
-// inclusive_scan
-template<typename Group, typename T, typename BinaryOperation>
-HIPSYCL_KERNEL_TARGET
-T group_inclusive_scan(Group g, T x, BinaryOperation binary_op) {
-=======
 template <int Dim, typename T, typename BinaryOperation>
 HIPSYCL_KERNEL_TARGET
 T __hipsycl_inclusive_scan_over_group(
     group<Dim> g, T x, BinaryOperation binary_op) {
->>>>>>> ee8cd86f
   T *          scratch = static_cast<T *>(g.get_local_memory_ptr());
   const size_t lid     = g.get_local_linear_id();
 
